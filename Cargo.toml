[package]
authors = ["MaidSafe Developers <dev@maidsafe.net>"]
description = "A secured storage DHT"
documentation = "https://docs.rs/routing"
homepage = "https://maidsafe.net"
license = "GPL-3.0"
name = "routing"
readme = "README.md"
repository = "https://github.com/maidsafe/routing"
version = "0.33.2"

[dependencies]
config_file_handler = "~0.8.1"
crust = "~0.28.1"
fake_clock = "~0.2.0"
hex = "~0.2.0"
<<<<<<< HEAD
itertools = "~0.5.9"
log = "~0.3.7"
lru_time_cache = "~0.5.0"
maidsafe_utilities = "~0.11.2"
quick-error = "~1.1.0"
rand = "~0.3.15"
resource_proof = { git = "https://github.com/oleduc/resource_proof.git" }
rust_sodium = "~0.2.0"
serde = "~0.9.12"
serde_derive = "~0.9.12"
term = "~0.4.5"
tiny-keccak = "~1.2.1"
=======
itertools = "~0.6.1"
log = "~0.3.8"
lru_time_cache = "~0.7.0"
maidsafe_utilities = "~0.14.0"
num-bigint = "~0.1.40"
quick-error = "~1.2.0"
rand = "~0.3.16"
resource_proof = "~0.5.0"
rust_sodium = "~0.5.0"
serde = "~1.0.11"
serde_derive = "~1.0.11"
term = "~0.4.6"
tiny-keccak = "~1.3.1"
>>>>>>> a2c0029c
unwrap = "~1.1.0"

[dev-dependencies]
docopt = "~0.8.1"
libc = "~0.2.29"
serde_json = "~1.0.2"

[[example]]
bench = false
name = "key_value_store"

[[example]]
bench = false
name = "ci_test"

[features]
use-mock-crust = ["lru_time_cache/fake_clock"]
use-mock-crypto = ["use-mock-crust"]<|MERGE_RESOLUTION|>--- conflicted
+++ resolved
@@ -14,20 +14,6 @@
 crust = "~0.28.1"
 fake_clock = "~0.2.0"
 hex = "~0.2.0"
-<<<<<<< HEAD
-itertools = "~0.5.9"
-log = "~0.3.7"
-lru_time_cache = "~0.5.0"
-maidsafe_utilities = "~0.11.2"
-quick-error = "~1.1.0"
-rand = "~0.3.15"
-resource_proof = { git = "https://github.com/oleduc/resource_proof.git" }
-rust_sodium = "~0.2.0"
-serde = "~0.9.12"
-serde_derive = "~0.9.12"
-term = "~0.4.5"
-tiny-keccak = "~1.2.1"
-=======
 itertools = "~0.6.1"
 log = "~0.3.8"
 lru_time_cache = "~0.7.0"
@@ -41,7 +27,6 @@
 serde_derive = "~1.0.11"
 term = "~0.4.6"
 tiny-keccak = "~1.3.1"
->>>>>>> a2c0029c
 unwrap = "~1.1.0"
 
 [dev-dependencies]
