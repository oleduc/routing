/*  Copyright 2014 MaidSafe.net limited
    This MaidSafe Software is licensed to you under (1) the MaidSafe.net Commercial License,
    version 1.0 or later, or (2) The General Public License (GPL), version 3, depending on which
    licence you accepted on initial access to the Software (the "Licences").
    By contributing code to the MaidSafe Software, or to this project generally, you agree to be
    bound by the terms of the MaidSafe Contributor Agreement, version 1.0, found in the root
    directory of this project at LICENSE, COPYING and CONTRIBUTOR respectively and also
    available at: http://www.maidsafe.net/licenses
    Unless required by applicable law or agreed to in writing, the MaidSafe Software distributed
    under the GPL Licence is distributed on an "AS IS" BASIS, WITHOUT WARRANTIES OR CONDITIONS
    OF ANY KIND, either express or implied.
    See the Licences for the specific language governing permissions and limitations relating to
    use of the MaidSafe
    Software.                                                                 */

//! The main API for routing nodes (this is where you give the network it's rules)
//! The network will report **From Authority your Authority** and validate cryptographically
//! and via group consensus any message. This means any facade you implement will set out 
//! what you deem to be a valid operation, routing will provide a valid message sender and authority
//! that will allow you to set up many decentralised services
//! See maidsafe.net to see what thye are doing as an example
//!
//! The data types are encoded with Concise Binary Object Representation (CBOR)
//! This allows us to demand certain tags are valiable to routing that allows 
//! it to confirm things like data.name() when calculating authority
//! We use Iana tag representations http://www.iana.org/assignments/cbor-tags/cbor-tags.xhtml
//! Please define our own for this library. These tags are non optional and your data MUST meet 
//! the requirements and implement the following tags
//! tag: 5483_0 -> name [u8; 64] type
//! tag: 5483_1 -> XXXXXXXXXXXXXX 
//! # Use

#![doc(html_logo_url = "http://maidsafe.net/img/Resources/branding/maidsafe_logo.fab2.png",
       html_favicon_url = "http://maidsafe.net/img/favicon.ico",
              html_root_url = "http://dirvine.github.io/routing")]
// #![warn(missing_docs)]
#![allow(dead_code, unused_variables, unused_features)]
<<<<<<< HEAD
#![feature(custom_derive, rand, std_misc, unboxed_closures)]
=======
#![feature(custom_derive, rand, std_misc, unsafe_destructor)]
>>>>>>> 93618d34

extern crate sodiumoxide;
extern crate "lru-cache" as lru_cache;
extern crate "rustc-serialize" as rustc_serialize;
extern crate cbor;
extern crate utp;
extern crate time;
extern crate bchannel;

use std::net::{TcpStream};
use sodiumoxide::crypto;
use std::sync::mpsc;
use std::sync::mpsc::{Sender, Receiver};
use std::default::Default;
mod types;
mod connections;
mod message_header;
mod accumulator;
mod sentinel;

//#[derive(RustcEncodable, RustcDecodable)]
struct SignedKey {
sign_public_key: crypto::sign::PublicKey,
encrypt_public_key: crypto::asymmetricbox::PublicKey,
signature: crypto::sign::Signature // detached signature  
}

//#[derive(RustcEncodable, RustcDecodable, Default)]
pub struct DhtIdentity {
id: [u8; 64]  
}

impl Default for DhtIdentity {
  #[inline]
  fn default()->DhtIdentity {
    DhtIdentity { id: [0; 64] }
  }
}

impl DhtIdentity {
  /* fn name(&self) { */
  /*  msgpack::Encoder::to_msgpack(&self.signed_key).ok().unwrap()  */
  /* }   */
  
}

enum Authority {
Client,
Node,
ClientManager,
NaeManager,
NodeManager  
}

pub enum Action {
  Reply(Vec<u8>),
  SendOn(DhtIdentity)
}


pub enum RoutingError {
NoData,
InvalidRequest,
IncorrectData(Vec<u8>) 
}

trait Facade : Sync {
  /// if reply is data then we send back the response message (ie get_response )
  fn handle_get(&self, our_authority: Authority, from_authority: Authority, from_address: DhtIdentity, data: Vec<u8>)->Result<Action, RoutingError>; 
  fn handle_put(&self, our_authority: Authority, from_authority: Authority, from_address: DhtIdentity, data: Vec<u8>)->Result<Action, RoutingError>;
  fn handle_post(&self, our_authority: Authority, from_authority: Authority, from_address: DhtIdentity, data: Vec<u8>)->Result<Action, RoutingError>;
  fn handle_get_response(&self, from_address: DhtIdentity, response: Result<Vec<u8>, RoutingError>);
  fn handle_put_response(&self, from_authority: Authority, from_address: DhtIdentity, response: Result<Vec<u8>, RoutingError>);
  fn handle_post_response(&self, from_authority: Authority, from_address: DhtIdentity, response: Result<Vec<u8>, RoutingError>);
  }

/// DHT node 
pub struct RoutingNode<'a> {
facade: &'a (Facade + 'a),
sign_public_key: crypto::sign::PublicKey,
sign_secret_key: crypto::sign::SecretKey,
encrypt_public_key: crypto::asymmetricbox::PublicKey,
encrypt_secret_key: crypto::asymmetricbox::SecretKey,
sender: Sender<TcpStream>, 
receiver: Receiver<TcpStream>
}

impl<'a> RoutingNode<'a> {
  fn new(my_facade: &'a Facade) -> RoutingNode<'a> {
    sodiumoxide::init(); // enable shared global (i.e. safe to mutlithread now)
    let key_pair = crypto::sign::gen_keypair(); 
    let encrypt_key_pair = crypto::asymmetricbox::gen_keypair(); 
    let (tx, rx) : (Sender<TcpStream>, Receiver<TcpStream>) = mpsc::channel();

    RoutingNode { facade: my_facade, 
                  sign_public_key: key_pair.0, sign_secret_key: key_pair.1,
                  encrypt_public_key: encrypt_key_pair.0, encrypt_secret_key: encrypt_key_pair.1, sender: tx, receiver: rx }
  }

  /// Retreive something from the network (non mutating) - Direct call  
  pub fn get(&self, name: types::DhtAddress) { unimplemented!()}

  /// Add something to the network, will always go via ClientManager group 
  pub fn put(&self, name: types::DhtAddress, content: Vec<u8>) { unimplemented!() }

  /// Mutate something on the network (you must prove ownership) - Direct call
  pub fn post(&self, name: types::DhtAddress, content: Vec<u8>) { unimplemented!() }
  
  pub fn start() {
    
  }
  
  fn add_bootstrap(&self) {}


  fn get_facade(&'a mut self) -> &'a Facade {
    self.facade
  }
}


#[test]
fn facade_implementation() {

  struct MyFacade;
  
  impl Facade for MyFacade {
    fn handle_get(&self, our_authority: Authority, from_authority: Authority,from_address: DhtIdentity , data: Vec<u8>)->Result<Action, RoutingError> { unimplemented!(); }
    fn handle_put(&self, our_authority: Authority, from_authority: Authority,from_address: DhtIdentity , data: Vec<u8>)->Result<Action, RoutingError> { unimplemented!(); }
    fn handle_post(&self, our_authority: Authority, from_authority: Authority,from_address: DhtIdentity , data: Vec<u8>)->Result<Action, RoutingError> { unimplemented!(); }
    fn handle_get_response(&self, from_address: DhtIdentity , response: Result<Vec<u8>, RoutingError>) { unimplemented!() }
    fn handle_put_response(&self, from_authority: Authority,from_address: DhtIdentity , response: Result<Vec<u8>, RoutingError>) { unimplemented!(); }
    fn handle_post_response(&self, from_authority: Authority,from_address: DhtIdentity , response: Result<Vec<u8>, RoutingError>) { unimplemented!(); }  
  } 
  let my_facade = MyFacade;
  let my_routing = RoutingNode::new(&my_facade as & Facade);
  /* assert_eq!(999, my_routing.get_facade().handle_get_response());  */
}<|MERGE_RESOLUTION|>--- conflicted
+++ resolved
@@ -35,11 +35,7 @@
               html_root_url = "http://dirvine.github.io/routing")]
 // #![warn(missing_docs)]
 #![allow(dead_code, unused_variables, unused_features)]
-<<<<<<< HEAD
-#![feature(custom_derive, rand, std_misc, unboxed_closures)]
-=======
-#![feature(custom_derive, rand, std_misc, unsafe_destructor)]
->>>>>>> 93618d34
+#![feature(custom_derive, rand, std_misc, unsafe_destructor, unboxed_closures)]
 
 extern crate sodiumoxide;
 extern crate "lru-cache" as lru_cache;
