// Copyright 2015 MaidSafe.net limited
//
// This MaidSafe Software is licensed to you under (1) the MaidSafe.net Commercial License,
// version 1.0 or later, or (2) The General Public License (GPL), version 3, depending on which
// licence you accepted on initial access to the Software (the "Licences").
//
// By contributing code to the MaidSafe Software, or to this project generally, you agree to be
// bound by the terms of the MaidSafe Contributor Agreement, version 1.0, found in the root
// directory of this project at LICENSE, COPYING and CONTRIBUTOR respectively and also
// available at: http://www.maidsafe.net/licenses
//
// Unless required by applicable law or agreed to in writing, the MaidSafe Software distributed
// under the GPL Licence is distributed on an "AS IS" BASIS, WITHOUT WARRANTIES OR CONDITIONS
// OF ANY KIND, either express or implied.
//
// See the Licences for the specific language governing permissions and limitations relating to
// use of the MaidSafe Software.

//! The main API for routing nodes (this is where you give the network it's rules)
//!
//! The network will report **From Authority your Authority** and validate cryptographically and
//! via group consensus any message. This means any facade you implement will set out what you deem
//! to be a valid operation, routing will provide a valid message sender and authority that will
//! allow you to set up many decentralised services
//!
//! See maidsafe.net to see what they are doing as an example
//!
//! The data types are encoded with Concise Binary Object Representation (CBOR).
//!
//! This allows us to demand certain tags are available to routing that allows it to confirm things
//! like data.name() when calculating authority.
//!
//! We use Iana tag representations http://www.iana.org/assignments/cbor-tags/cbor-tags.xhtml
//!
//! Please define your own for this library. These tags are non optional and your data MUST meet
//! the requirements and implement the following tags:
//!
//! ```text
//! tag: 5483_0 -> name [u8; 64] type
//! tag: 5483_1 -> XXXXXXXXXXXXXX
//! ```

#![feature(collections)]
#![doc(html_logo_url = "http://maidsafe.net/img/Resources/branding/maidsafe_logo.fab2.png",
       html_favicon_url = "http://maidsafe.net/img/favicon.ico",
              html_root_url = "http://dirvine.github.io/routing")]
// #![warn(missing_docs)]
#![allow(dead_code, unused_variables, unused_features, unused_attributes)]
#![feature(custom_derive, rand, collection, std_misc, unsafe_destructor, unboxed_closures, io, core,
           thread_sleep, ip_addr, convert)]

extern crate sodiumoxide;
<<<<<<< HEAD
extern crate lru_time_cache;
=======
extern crate lru_cache;
extern crate message_filter;
>>>>>>> ac96bc7c
extern crate rustc_serialize;
extern crate cbor;
extern crate rand;
extern crate chrono;
extern crate time;
extern crate sqlite3;
extern crate crust;

extern crate maidsafe_types;

use sodiumoxide::crypto;

pub mod routing_client;
pub mod types;
mod message_header;
pub mod routing_table;
mod accumulator;
mod common_bits;
mod sentinel;
mod bootstrap;
mod messages;
mod routing_node;
mod facade;

use types::DhtId;

//#[derive(RustcEncodable, RustcDecodable)]
struct SignedKey {
  sign_public_key: crypto::sign::PublicKey,
  encrypt_public_key: crypto::asymmetricbox::PublicKey,
  signature: crypto::sign::Signature, // detached signature
}

pub enum Action {
  Reply(Vec<u8>),
  SendOn(Vec<DhtId>),
}

pub enum RoutingError {
  Success,  // vault will also return a Success to indicate a dead end
  NoData,
  InvalidRequest,
  IncorrectData(Vec<u8>),
}

#[test]
fn facade_implementation() {

  mod routing_node;
  use facade::{Facade};
  use types::{DhtId, DestinationAddress, Authority};

  struct MyFacade;

  impl Facade for MyFacade {
    fn handle_get(&mut self, type_id: u64, our_authority: Authority, from_authority: Authority,from_address: DhtId , data: Vec<u8>)->Result<Action, RoutingError> { unimplemented!(); }
    fn handle_put(&mut self, our_authority: Authority, from_authority: Authority,
                  from_address: DhtId, dest_address: DestinationAddress, data: Vec<u8>)->Result<Action, RoutingError> { unimplemented!(); }
    fn handle_post(&mut self, our_authority: Authority, from_authority: Authority, from_address: DhtId, data: Vec<u8>)->Result<Action, RoutingError> { unimplemented!(); }
    fn handle_get_response(&mut self, from_address: DhtId , response: Result<Vec<u8>, RoutingError>) { unimplemented!() }
    fn handle_put_response(&mut self, from_authority: Authority,from_address: DhtId , response: Result<Vec<u8>, RoutingError>) { unimplemented!(); }
    fn handle_post_response(&mut self, from_authority: Authority,from_address: DhtId , response: Result<Vec<u8>, RoutingError>) { unimplemented!(); }
    fn add_node(&mut self, node: DhtId) { unimplemented!(); }
    fn drop_node(&mut self, node: DhtId) { unimplemented!(); }
  }

  let my_facade = MyFacade;
  let my_routing = routing_node::RoutingNode::new(DhtId::generate_random(), my_facade);
  /* assert_eq!(999, my_routing.get_facade().handle_get_response());  */
}<|MERGE_RESOLUTION|>--- conflicted
+++ resolved
@@ -50,12 +50,8 @@
            thread_sleep, ip_addr, convert)]
 
 extern crate sodiumoxide;
-<<<<<<< HEAD
 extern crate lru_time_cache;
-=======
-extern crate lru_cache;
 extern crate message_filter;
->>>>>>> ac96bc7c
 extern crate rustc_serialize;
 extern crate cbor;
 extern crate rand;
