// Copyright 2015 MaidSafe.net limited.
//
// This SAFE Network Software is licensed to you under (1) the MaidSafe.net Commercial License,
// version 1.0 or later, or (2) The General Public License (GPL), version 3, depending on which
// licence you accepted on initial access to the Software (the "Licences").
//
// By contributing code to the SAFE Network Software, or to this project generally, you agree to be
// bound by the terms of the MaidSafe Contributor Agreement, version 1.1.  This, along with the
// Licenses can be found in the root directory of this project at LICENSE, COPYING and CONTRIBUTOR.
//
// Unless required by applicable law or agreed to in writing, the SAFE Network Software distributed
// under the GPL Licence is distributed on an "AS IS" BASIS, WITHOUT WARRANTIES OR CONDITIONS OF ANY
// KIND, either express or implied.
//
// Please review the Licences for the specific language governing permissions and limitations
// relating to use of the SAFE Network Software.

//! Client and node implementations for a resilient decentralised network.
//!
//! The network is based on the [`kademlia_routing_table`][1] and uses the XOR metric to define the
//! "distance" between two [`XorName`][2]s. `XorName`s are used as addresses of nodes, clients as
//! well as data.
//!
//! [1]: ../kademlia_routing_table/index.html
//! [2]: ../xor_name/struct.XorName.html
//!
//! Messages are exchanged between _authorities_, where an `Authority` can be an individual client
//! or node, or a collection of nodes called a "section", or a subset of a section called a "group".
//! In all cases, messages are cryptographically signed by the sender, and in the case of sections
//! and groups, it is verified that a sufficient number of members agree on the message: only if
//! that quorum is reached, the message is delivered. In addition, each message has a unique ID, and
//! is delivered only once.
//!
//! Section and group authorities are also addressed using a single `XorName`. The members are the
//! nodes that are closest to that name. Sections contain a minimum number of nodes with the minimum
//! value specified as a network-wide constant. Groups are of fixed size, defined as the above
//! minimum section size. Since nodes are assigned their name by the network, this provides
//! redundancy and resilience: a node has no control over which section or group authority it will
//! be a member of, and without a majority in the section or group it cannot forge a message from
//! there.
//!
//! The library also provides different types for the messages' data.
//!
//!
//! # Usage
//!
//! A decentralised service based on the `routing` library uses `Client` to send requests to the
//! network of nodes and receive responses.
//!
//! `Node` is used to handle and send requests within that network, and to implement its
//! functionality, e.g. storing and retrieving data, validating permissions, managing metadata, etc.
//!
//!
//! ## Client creation
//!
//! A client's name is a hash of its public keys. Upon creation, the client will attempt to connect
//! to the network through any node, and exchange public keys with it. That node becomes a
//! bootstrap node for the client, and messages to and from the client will be routed over it.
//!
//! ```ignore
//! use std::sync::mpsc;
//! use routing::{Client, Event, FullId};
//!
//! let min_section_size = 8;
//!
//! let (sender, _receiver) = mpsc::channel::<Event>();
//! let full_id = FullId::new(); // Generate new keys.
<<<<<<< HEAD
//! let _ = Client::new(sender, Some(full_id.clone()), None).unwrap();
=======
//! let _ = Client::new(sender, Some(full_id.clone()), min_section_size).unwrap();
>>>>>>> 30e984aa
//!
//! let _ = full_id.public_id().name();
//! ```
//!
//! Messages can be sent using the methods of `client`, and received as `Event`s from the
//! `receiver`.
//!
//!
//! ## Node creation
//!
//! Creating a node looks even simpler:
//!
//! ```no_run
//! use routing::Node;
//!
//! let min_section_size = 8;
//!
//! let _ = Node::builder().create(min_section_size).unwrap();
//! ```
//!
//! Upon creation, the node will first connect to the network as a client. Once it has client
//! status, it requests a new name from the network, and then integrates itself in the network with
//! that new name, adding close nodes to its routing table.
//!
//! Messages can be sent using the methods of `node`, and received as `Event`s from the `receiver`.
//! The node can act as an individual node or as part of a section or group authority. Sending a
//! message as a section or group authority only has an effect if sufficiently many other nodes in
//! that authority send the same message.
//!
//!
//! # Sequence diagrams
//!
//! - [Bootstrapping](bootstrap.png)
//! - [Churn (`NewNode`)](new-node.png)
//! - [Tunnel](tunnel.png)

#![doc(html_logo_url =
           "https://raw.githubusercontent.com/maidsafe/QA/master/Images/maidsafe_logo.png",
       html_favicon_url = "http://maidsafe.net/img/favicon.ico",
       html_root_url = "https://docs.rs/routing")]

// For explanation of lint checks, run `rustc -W help` or see
// https://github.com/maidsafe/QA/blob/master/Documentation/Rust%20Lint%20Checks.md
#![forbid(bad_style, exceeding_bitshifts, mutable_transmutes, no_mangle_const_items,
          unknown_crate_types, warnings)]
#![deny(deprecated, improper_ctypes, missing_docs,
        non_shorthand_field_patterns, overflowing_literals, plugin_as_library,
        private_no_mangle_fns, private_no_mangle_statics, stable_features, unconditional_recursion,
        unknown_lints, unsafe_code, unused, unused_allocation, unused_attributes,
        unused_comparisons, unused_features, unused_parens, while_true)]
#![warn(trivial_casts, trivial_numeric_casts, unused_extern_crates, unused_import_braces,
        unused_qualifications, unused_results)]
#![allow(box_pointers, fat_ptr_transmutes, missing_copy_implementations,
         missing_debug_implementations, variant_size_differences)]

<<<<<<< HEAD
#![cfg_attr(feature="clippy", feature(plugin))]
#![cfg_attr(feature="clippy", plugin(clippy))]
#![cfg_attr(feature="clippy", deny(clippy, unicode_not_nfc, wrong_pub_self_convention,
                                   option_unwrap_used))]
#![cfg_attr(feature="clippy", allow(use_debug))]
#![cfg_attr(feature="clippy", allow(too_many_arguments))]

=======
#![cfg_attr(feature="cargo-clippy", deny(unicode_not_nfc, wrong_pub_self_convention,
                                    option_unwrap_used))]
>>>>>>> 30e984aa
#[macro_use]
extern crate log;
extern crate maidsafe_utilities;
#[cfg_attr(feature="cargo-clippy", allow(useless_attribute))]
#[allow(unused_extern_crates)]
#[macro_use]
extern crate quick_error;
#[macro_use]
extern crate unwrap;
#[cfg(not(feature = "use-mock-crust"))]
extern crate crust;
extern crate itertools;
extern crate lru_time_cache;
extern crate rand;
extern crate resource_proof;
extern crate rust_sodium;
extern crate rustc_serialize;
extern crate tiny_keccak;

mod ack_manager;
mod action;
mod client;
mod client_error;
mod cache;
mod data;
mod error;
mod event;
mod event_stream;
mod section_list_cache;
mod id;
mod message_filter;
mod messages;
mod node;
mod outbox;
mod peer_manager;
mod routing_message_filter;
mod routing_table;
mod signature_accumulator;
mod state_machine;
mod states;
mod stats;
mod timer;
mod tunnels;
mod types;
mod utils;
mod xor_name;
mod sha3;

/// Reexports `crust::Config`
pub type BootstrapConfig = crust::Config;

/// Mock crust
#[cfg(feature = "use-mock-crust")]
pub mod mock_crust;

/// Messaging infrastructure
pub mod messaging;
/// Structured Data Tag for Session Packet Type
pub const TYPE_TAG_SESSION_PACKET: u64 = 0;
/// Structured Data Tag for DNS Packet Type
pub const TYPE_TAG_DNS_PACKET: u64 = 5;

/// The quorum, as a percentage of the number of members of the authority.
pub const QUORUM: usize = 60;

pub use cache::{Cache, NullCache};
pub use client::Client;
pub use client_error::ClientError;
pub use data::{Action, EntryAction, EntryActions, ImmutableData, MAX_IMMUTABLE_DATA_SIZE_IN_BYTES,
               MAX_MUTABLE_DATA_ENTRIES, MAX_MUTABLE_DATA_SIZE_IN_BYTES,
               MAX_STRUCTURED_DATA_SIZE_IN_BYTES, MutableData, NO_OWNER_PUB_KEY, PermissionSet,
               StructuredData, User, Value};
pub use error::{InterfaceError, RoutingError};
pub use event::Event;
pub use event_stream::EventStream;
pub use id::{FullId, PublicId};
pub use messages::{AccountInfo, Request, Response};
#[cfg(feature = "use-mock-crust")]
pub use mock_crust::crust;
pub use node::{Node, NodeBuilder};
<<<<<<< HEAD
pub use peer_manager::MIN_GROUP_SIZE;
#[cfg(any(test, feature = "use-mock-crust"))]
pub use routing_table::{Destination, verify_network_invariant};
pub use routing_table::{Prefix, RoutingTable, Xorable};
=======
pub use routing_table::{Authority, Prefix, RoutingTable, Xorable};
pub use routing_table::Error as RoutingTableError;
#[cfg(any(test, feature = "use-mock-crust"))]
pub use routing_table::verify_network_invariant;
>>>>>>> 30e984aa
pub use types::MessageId;
pub use xor_name::{XOR_NAME_BITS, XOR_NAME_LEN, XorName, XorNameFromHexError};

#[cfg(test)]
mod tests {
    use super::QUORUM;

    #[test]
    #[cfg_attr(feature="cargo-clippy", allow(eq_op))]
    fn quorum_percentage() {
        assert!(QUORUM <= 100 && QUORUM > 50,
                "Quorum percentage isn't between 51 and 100");
    }
}<|MERGE_RESOLUTION|>--- conflicted
+++ resolved
@@ -57,19 +57,13 @@
 //! to the network through any node, and exchange public keys with it. That node becomes a
 //! bootstrap node for the client, and messages to and from the client will be routed over it.
 //!
-//! ```ignore
+//! ```no_run
 //! use std::sync::mpsc;
 //! use routing::{Client, Event, FullId};
 //!
+//! let full_id = FullId::new(); // Generate new keys.
 //! let min_section_size = 8;
-//!
-//! let (sender, _receiver) = mpsc::channel::<Event>();
-//! let full_id = FullId::new(); // Generate new keys.
-<<<<<<< HEAD
-//! let _ = Client::new(sender, Some(full_id.clone()), None).unwrap();
-=======
-//! let _ = Client::new(sender, Some(full_id.clone()), min_section_size).unwrap();
->>>>>>> 30e984aa
+//! let _ = Client::new(Some(full_id.clone()), min_section_size, None).unwrap();
 //!
 //! let _ = full_id.public_id().name();
 //! ```
@@ -125,18 +119,8 @@
 #![allow(box_pointers, fat_ptr_transmutes, missing_copy_implementations,
          missing_debug_implementations, variant_size_differences)]
 
-<<<<<<< HEAD
-#![cfg_attr(feature="clippy", feature(plugin))]
-#![cfg_attr(feature="clippy", plugin(clippy))]
-#![cfg_attr(feature="clippy", deny(clippy, unicode_not_nfc, wrong_pub_self_convention,
-                                   option_unwrap_used))]
-#![cfg_attr(feature="clippy", allow(use_debug))]
-#![cfg_attr(feature="clippy", allow(too_many_arguments))]
-
-=======
 #![cfg_attr(feature="cargo-clippy", deny(unicode_not_nfc, wrong_pub_self_convention,
                                     option_unwrap_used))]
->>>>>>> 30e984aa
 #[macro_use]
 extern crate log;
 extern crate maidsafe_utilities;
@@ -217,17 +201,10 @@
 #[cfg(feature = "use-mock-crust")]
 pub use mock_crust::crust;
 pub use node::{Node, NodeBuilder};
-<<<<<<< HEAD
-pub use peer_manager::MIN_GROUP_SIZE;
-#[cfg(any(test, feature = "use-mock-crust"))]
-pub use routing_table::{Destination, verify_network_invariant};
-pub use routing_table::{Prefix, RoutingTable, Xorable};
-=======
 pub use routing_table::{Authority, Prefix, RoutingTable, Xorable};
 pub use routing_table::Error as RoutingTableError;
 #[cfg(any(test, feature = "use-mock-crust"))]
 pub use routing_table::verify_network_invariant;
->>>>>>> 30e984aa
 pub use types::MessageId;
 pub use xor_name::{XOR_NAME_BITS, XOR_NAME_LEN, XorName, XorNameFromHexError};
 
