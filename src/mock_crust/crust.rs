// Copyright 2016 MaidSafe.net limited.
//
// This SAFE Network Software is licensed to you under (1) the MaidSafe.net Commercial License,
// version 1.0 or later, or (2) The General Public License (GPL), version 3, depending on which
// licence you accepted on initial access to the Software (the "Licences").
//
// By contributing code to the SAFE Network Software, or to this project generally, you agree to be
// bound by the terms of the MaidSafe Contributor Agreement, version 1.1.  This, along with the
// Licenses can be found in the root directory of this project at LICENSE, COPYING and CONTRIBUTOR.
//
// Unless required by applicable law or agreed to in writing, the SAFE Network Software distributed
// under the GPL Licence is distributed on an "AS IS" BASIS, WITHOUT WARRANTIES OR CONDITIONS OF ANY
// KIND, either express or implied.
//
// Please review the Licences for the specific language governing permissions and limitations
// relating to use of the SAFE Network Software.


<<<<<<< HEAD
use super::support::{self, Endpoint, Network, ServiceHandle, ServiceImpl};

pub use super::support::Config;
=======
>>>>>>> 30e984aa
use maidsafe_utilities::event_sender;
use std::{fmt, io, thread};
use std::cell::{RefCell, RefMut};
use std::collections::HashSet;
use std::net::SocketAddr;
use std::rc::Rc;

/// TCP listener port
pub const LISTENER_PORT: u16 = 5485;

/// Mock version of `crust::Service`
pub struct Service(Rc<RefCell<ServiceImpl>>, Network);

impl Service {
    /// Create new mock `Service` using the make_current/get_current mechanism to
    /// get the associated `ServiceHandle`.
    pub fn new(event_sender: CrustEventSender) -> Result<Self, CrustError> {
        Self::with_handle(&support::get_current(), event_sender)
    }

    /// Create a new mock `Service` using the make_current/get_current mechanism to
    /// get the associated `ServiceHandle`. Ignores configuration.
    pub fn with_config(event_sender: CrustEventSender,
                       _config: Config)
                       -> Result<Self, CrustError> {
        Self::with_handle(&support::get_current(), event_sender)
    }

    /// Create new mock `Service` by explicitly passing the mock device to associate
    /// with.
    pub fn with_handle(handle: &ServiceHandle,
                       event_sender: CrustEventSender)
                       -> Result<Self, CrustError> {
        let network = handle.0.borrow().network.clone();
        let service = Service(handle.0.clone(), network);
        service.lock_and_poll(|imp| imp.start(event_sender));

        Ok(service)
    }

    /// This method is used instead of dropping the service and creating a new
    /// one, which is the current practice with the real crust.
    pub fn restart(&self, event_sender: CrustEventSender) {
        self.lock_and_poll(|imp| imp.restart(event_sender))
    }

    /// Start the bootstrapping procedure.
    pub fn start_bootstrap(&mut self,
                           blacklist: HashSet<SocketAddr>,
                           user: CrustUser)
                           -> Result<(), CrustError> {
        self.lock_and_poll(|imp| imp.start_bootstrap(blacklist, user));
        Ok(())
    }

    /// Stops the ongoing bootstrap.
    /// Note: This currently doesn't do anything, because mock bootstrap is
    /// not interruptible. This might change in the future, if needed.
    pub fn stop_bootstrap(&mut self) -> Result<(), CrustError> {
        // Nothing to do here, as mock bootstrapping is not interruptible.
        Ok(())
    }

    /// Start service discovery (beacon).
    /// Note: beacon is not yet implemented in mock.
    pub fn start_service_discovery(&mut self) {
        trace!(target: "crust", "[MOCK] start_service_discovery not implemented in mock");
    }

    /// Enable listening and responding to peers searching for us. This will allow others finding us
    /// by interrogating the network.
    pub fn set_service_discovery_listen(&self, _listen: bool) {
        trace!(target: "crust", "[MOCK] set_service_discovery_listen not implemented in mock");
    }

    /// Check if we have peers on LAN
    pub fn has_peers_on_lan(&self) -> bool {
        // This will allow mock crust test to have multiple nodes on the same machine
        false
    }

    /// Start TCP acceptor.
    /// Note: mock doesn't currently differentiate between TCP and UDP. As long
    /// as at least one is enabled, the service will accept any incoming connection.
    pub fn start_listening_tcp(&mut self) -> Result<(), CrustError> {
        self.lock().start_listening_tcp(LISTENER_PORT);
        Ok(())
    }

    /// Request connection info structure used for establishing peer-to-peer
    /// connections.
    pub fn prepare_connection_info(&self, result_token: u32) {
        self.lock_and_poll(|imp| imp.prepare_connection_info(result_token))
    }

    /// Connect to a peer using our and their connection infos. The connection infos must be first
    /// prepared using `prepare_connection_info` on both our and their end.
    pub fn connect(&self,
                   our_info: PrivConnectionInfo,
                   their_info: PubConnectionInfo)
                   -> Result<(), CrustError> {
        self.lock_and_poll(|imp| imp.connect(our_info, their_info));
        Ok(())
    }

    /// Disconnect from the given peer.
    pub fn disconnect(&self, peer_id: PeerId) -> bool {
        self.lock_and_poll(|imp| imp.disconnect(&peer_id))
    }

    /// Send message to the given peer.
    // TODO: Implement tests that drop low-priority messages.
    pub fn send(&self, id: PeerId, data: Vec<u8>, _priority: u8) -> io::Result<()> {
        if self.lock_and_poll(|imp| imp.send_message(&id, data)) {
            Ok(())
        } else {
            let msg = format!("No connection to peer {:?}", id);
            Err(io::Error::new(io::ErrorKind::Other, msg))
        }
    }

    /// Returns `true` if we are currently connected to the given `peer_id`
    pub fn is_connected(&self, peer_id: &PeerId) -> bool {
        self.lock_and_poll(|imp| imp.is_peer_connected(peer_id))
    }

    /// Adds the peer to the whitelist, allowing them to connect to us.
    pub fn whitelist_peer(&self, peer_id: PeerId) {
        self.lock().whitelist_peer(peer_id);
    }

    /// Returns `true` if the specified peer is allowed to connect to us.
    pub fn is_peer_whitelisted(&self, peer_id: &PeerId) -> bool {
        self.lock().is_peer_whitelisted(peer_id)
    }

    /// Returns `true` if the specified peer's IP is hard-coded. (Always `true` in mock Crust.)
    pub fn is_peer_hard_coded(&self, _peer_id: &PeerId) -> bool {
        true
    }

    /// Our `PeerId`.
    pub fn id(&self) -> PeerId {
        self.lock().peer_id
    }

    /// Returns the `Config` (which is unused anyway).
    pub fn config(&self) -> Config {
        Config::new()
    }

    fn lock(&self) -> RefMut<ServiceImpl> {
        self.0.borrow_mut()
    }

    fn lock_and_poll<F, R>(&self, f: F) -> R
        where F: FnOnce(&mut ServiceImpl) -> R
    {
        let result = f(&mut *self.lock());
        self.1.poll();
        result
    }
}

impl Drop for Service {
    fn drop(&mut self) {
        if !thread::panicking() {
            self.lock_and_poll(|imp| imp.disconnect_all());
        }
    }
}

/// Mock version of `crust::PeerId`.
#[derive(Clone, Copy, Eq, Hash, Ord, PartialEq, PartialOrd, RustcEncodable, RustcDecodable)]
pub struct PeerId(pub usize);

impl fmt::Debug for PeerId {
    fn fmt(&self, f: &mut fmt::Formatter) -> fmt::Result {
        write!(f, "PeerId({})", self.0)
    }
}

/// Mock version of `crust::Event`.
#[derive(Debug)]
pub enum Event {
    /// Invoked when a bootstrap peer connects to us
    BootstrapAccept(PeerId),
    /// Invoked when we get a bootstrap connection to a new peer.
    BootstrapConnect(PeerId, SocketAddr),
    /// Invoked when we failed to connect to all bootstrap contacts.
    BootstrapFailed,
    /// Invoked when we are ready to listen for incomming connection. Contains
    /// the listening port.
    ListenerStarted(u16),
    /// Invoked when listener failed to start.
    ListenerFailed,
    /// Invoked as a result to the call of `Service::prepare_contact_info`.
    ConnectionInfoPrepared(ConnectionInfoResult),
    /// Invoked when connection to a new peer has been established.
    ConnectSuccess(PeerId),
    /// Invoked when connection to a new peer has failed.
    ConnectFailure(PeerId),
    /// Invoked when a peer is lost or having read/write error.
    LostPeer(PeerId),
    /// Invoked when a new message is received.  Passes the message.
    NewMessage(PeerId, Vec<u8>),
    /// Invoked when trying to sending a too large data.
    WriteMsgSizeProhibitive(PeerId, Vec<u8>),
}

/// Mock version of `CrustEventSender`.
pub type CrustEventSender = event_sender::MaidSafeObserver<Event>;

/// Mock version of `PrivConnectionInfo`, generated by a call to
/// `Service::prepare_contact_info`.
#[derive(Clone, Debug, Eq, PartialEq)]
pub struct PrivConnectionInfo(pub PeerId, pub Endpoint);

impl PrivConnectionInfo {
    /// Convert our connection info to theirs so that we can give it to them.
    pub fn to_pub_connection_info(&self) -> PubConnectionInfo {
        PubConnectionInfo(self.0, self.1)
    }
}

/// Mock version of `PubConnectionInfo`, used to connect to another peer.
#[derive(Clone, Debug, Eq, PartialEq, RustcEncodable, RustcDecodable)]
pub struct PubConnectionInfo(pub PeerId, pub Endpoint);

impl PubConnectionInfo {
    /// The peer's Crust ID.
    pub fn id(&self) -> PeerId {
        self.0
    }
}

/// The result of a `Service::prepare_contact_info` call.
#[derive(Debug)]
pub struct ConnectionInfoResult {
    /// The token that was passed to `prepare_connection_info`.
    pub result_token: u32,
    /// The new contact info, if successful.
    pub result: Result<PrivConnectionInfo, CrustError>,
}

/// Mock version of `crust::CrustError`.
#[derive(Debug)]
pub struct CrustError;

/// Specify crust user. Behaviour (for example in bootstrap phase) will be different for different
/// variants. Node will request the Bootstrapee to connect back to this crust failing which it
/// would mean it's not reachable from outside and hence should be rejected bootstrap attempts.
#[derive(Debug, Clone, Copy, Eq, PartialEq)]
pub enum CrustUser {
    /// Crust user is a Node and should not be allowed to bootstrap if it's not reachable from
    /// outside.
    Node,
    /// Crust user is a Client and should be allowed to bootstrap even if it's not reachable from
    /// outside.
    Client,
}<|MERGE_RESOLUTION|>--- conflicted
+++ resolved
@@ -16,12 +16,9 @@
 // relating to use of the SAFE Network Software.
 
 
-<<<<<<< HEAD
 use super::support::{self, Endpoint, Network, ServiceHandle, ServiceImpl};
 
 pub use super::support::Config;
-=======
->>>>>>> 30e984aa
 use maidsafe_utilities::event_sender;
 use std::{fmt, io, thread};
 use std::cell::{RefCell, RefMut};
