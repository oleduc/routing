// Copyright 2016 MaidSafe.net limited.
//
// This SAFE Network Software is licensed to you under (1) the MaidSafe.net Commercial License,
// version 1.0 or later, or (2) The General Public License (GPL), version 3, depending on which
// licence you accepted on initial access to the Software (the "Licences").
//
// By contributing code to the SAFE Network Software, or to this project generally, you agree to be
// bound by the terms of the MaidSafe Contributor Agreement.  This, along with the Licenses can be
// found in the root directory of this project at LICENSE, COPYING and CONTRIBUTOR.
//
// Unless required by applicable law or agreed to in writing, the SAFE Network Software distributed
// under the GPL Licence is distributed on an "AS IS" BASIS, WITHOUT WARRANTIES OR CONDITIONS OF ANY
// KIND, either express or implied.
//
// Please review the Licences for the specific language governing permissions and limitations
// relating to use of the SAFE Network Software.

use {CrustEvent, CrustEventSender, Service};
use action::Action;
<<<<<<< HEAD
use crust::{Config, CrustEventSender, PeerId, Service};
use crust::Event as CrustEvent;
use event::Event;
use id::PublicId;
=======
use id::{FullId, PublicId};
>>>>>>> c970fc10
use maidsafe_utilities::event_sender::MaidSafeEventCategory;
#[cfg(feature = "use-mock-crust")]
use mock_crust::get_current;
use outbox::EventBox;
#[cfg(feature = "use-mock-crust")]
use routing_table::Prefix;
use routing_table::RoutingTable;
#[cfg(feature = "use-mock-crust")]
use rust_sodium::crypto::sign;
use states::{Bootstrapping, Client, JoiningNode, Node};
use states::common::Base;
#[cfg(feature = "use-mock-crust")]
use std::collections::BTreeMap;
use std::collections::BTreeSet;
use std::fmt::{self, Debug, Formatter};
use std::mem;
use std::sync::mpsc::{self, Receiver, RecvError, Sender, TryRecvError};
use timer::Timer;
use types::RoutingActionSender;
use xor_name::XorName;
/// Holds the current state and handles state transitions.
pub struct StateMachine {
    state: State,
    category_rx: Receiver<MaidSafeEventCategory>,
    category_tx: Sender<MaidSafeEventCategory>,
    crust_rx: Receiver<CrustEvent<PublicId>>,
    crust_tx: Sender<CrustEvent<PublicId>>,
    action_rx: Receiver<Action>,
    is_running: bool,
    #[cfg(feature = "use-mock-crust")]
    events: Vec<EventType>,
}

// FIXME - See https://maidsafe.atlassian.net/browse/MAID-2026 for info on removing this exclusion.
#[cfg_attr(feature="cargo-clippy", allow(large_enum_variant))]
pub enum State {
    Bootstrapping(Bootstrapping),
    Client(Client),
    JoiningNode(JoiningNode),
    Node(Node),
    Terminated,
}

#[cfg(feature = "use-mock-crust")]
enum EventType {
    CrustEvent(CrustEvent<PublicId>),
    Action(Box<Action>),
}

#[cfg(feature = "use-mock-crust")]
impl EventType {
    fn is_not_a_timeout(&self) -> bool {
        use std::borrow::Borrow;
        match *self {
            EventType::Action(ref action) => {
                match *action.borrow() {
                    Action::Timeout(_) => false,
                    _ => true,
                }
            }
            _ => true,
        }
    }
}

impl State {
    pub fn handle_action(&mut self, action: Action, outbox: &mut EventBox) -> Transition {
        match *self {
            State::Bootstrapping(ref mut state) => state.handle_action(action),
            State::Client(ref mut state) => state.handle_action(action),
            State::JoiningNode(ref mut state) => state.handle_action(action, outbox),
            State::Node(ref mut state) => state.handle_action(action, outbox),
            State::Terminated => Transition::Terminate,
        }
    }

    fn handle_crust_event(&mut self,
                          event: CrustEvent<PublicId>,
                          outbox: &mut EventBox)
                          -> Transition {
        match *self {
            State::Bootstrapping(ref mut state) => state.handle_crust_event(event, outbox),
            State::Client(ref mut state) => state.handle_crust_event(event, outbox),
            State::JoiningNode(ref mut state) => state.handle_crust_event(event, outbox),
            State::Node(ref mut state) => state.handle_crust_event(event, outbox),
            State::Terminated => Transition::Terminate,
        }
    }

    fn id(&self) -> Option<PublicId> {
        self.base_state().map(|state| *state.id())
    }

    fn routing_table(&self) -> Option<&RoutingTable<XorName>> {
        match *self {
            State::Node(ref state) => Some(state.routing_table()),
            _ => None,
        }
    }

    fn close_group(&self, name: XorName, count: usize) -> Option<Vec<XorName>> {
        self.base_state()
            .and_then(|state| state.close_group(name, count))
    }

    fn base_state(&self) -> Option<&Base> {
        match *self {
            State::Bootstrapping(ref bootstrapping) => Some(bootstrapping),
            State::Client(ref client) => Some(client),
            State::JoiningNode(ref joining_node) => Some(joining_node),
            State::Node(ref node) => Some(node),
            State::Terminated => None,
        }
    }
}

impl Debug for State {
    fn fmt(&self, formatter: &mut Formatter) -> fmt::Result {
        match *self {
            State::Bootstrapping(ref inner) => write!(formatter, "State::{:?}", inner),
            State::Client(ref inner) => write!(formatter, "State::{:?}", inner),
            State::JoiningNode(ref inner) => write!(formatter, "State::{:?}", inner),
            State::Node(ref inner) => write!(formatter, "State::{:?}", inner),
            State::Terminated => write!(formatter, "State::Terminated"),
        }
    }
}

#[cfg(feature = "use-mock-crust")]
impl State {
    pub fn purge_invalid_rt_entry(&mut self) {
        if let State::Node(ref mut state) = *self {
            state.purge_invalid_rt_entry();
        }
    }

    pub fn has_tunnel_clients(&self, client_1: PublicId, client_2: PublicId) -> bool {
        match *self {
            State::Node(ref state) => state.has_tunnel_clients(client_1, client_2),
            _ => false,
        }
    }

    pub fn section_list_signatures(&self,
                                   prefix: Prefix<XorName>)
                                   -> Option<BTreeMap<PublicId, sign::Signature>> {
        match *self {
            State::Node(ref state) => state.section_list_signatures(prefix).ok(),
            _ => None,
        }
    }

    pub fn set_next_relocation_dst(&mut self, dst: Option<XorName>) {
        if let State::Node(ref mut node) = *self {
            node.set_next_relocation_dst(dst);
        }
    }

    pub fn set_next_relocation_interval(&mut self, interval: (XorName, XorName)) {
        if let State::Node(ref mut node) = *self {
            node.set_next_relocation_interval(interval);
        }
    }

    pub fn get_timed_out_tokens(&mut self) -> Vec<u64> {
        match *self {
            State::Node(ref mut state) => state.get_timed_out_tokens(),
            State::Client(ref mut state) => state.get_timed_out_tokens(),
            _ => vec![],
        }
    }
}

/// Enum returned from many message handlers
// FIXME - See https://maidsafe.atlassian.net/browse/MAID-2026 for info on removing this exclusion.
#[cfg_attr(feature="cargo-clippy", allow(large_enum_variant))]
pub enum Transition {
    Stay,
    // `Bootstrapping` state transitioning to `Client`, `JoiningNode`, or `Node`.
    IntoBootstrapped { proxy_public_id: PublicId },
    // `JoiningNode` state transitioning back to `Bootstrapping`.
    IntoBootstrapping {
        new_id: FullId,
        our_section: BTreeSet<PublicId>,
    },
    Terminate,
}

impl StateMachine {
<<<<<<< HEAD
    // Construct a new StateMachine by passing a function returning the initial
    // state.
    pub fn new<F>(init_state: F,
                  outbox: &mut EventBox,
                  config: Option<Config>)
                  -> (RoutingActionSender, Self)
        where F: FnOnce(Service, Timer, &mut EventBox) -> State
=======
    // Construct a new StateMachine by passing a function returning the initial state.
    pub fn new<F>(init_state: F,
                  pub_id: PublicId,
                  outbox: &mut EventBox)
                  -> (RoutingActionSender, Self)
        where F: FnOnce(RoutingActionSender, Service, Timer, &mut EventBox) -> State
>>>>>>> c970fc10
    {
        let (category_tx, category_rx) = mpsc::channel();
        let (crust_tx, crust_rx) = mpsc::channel();
        let (action_tx, action_rx) = mpsc::channel();

        let action_sender = RoutingActionSender::new(action_tx,
                                                     MaidSafeEventCategory::Routing,
                                                     category_tx.clone());

        let crust_sender = CrustEventSender::new(crust_tx.clone(),
                                                 MaidSafeEventCategory::Crust,
                                                 category_tx.clone());

<<<<<<< HEAD
        let crust_service = match config {
            Some(c) => Service::with_config(crust_sender, c),
            None => Service::new(crust_sender),
        };
        let mut crust_service = match crust_service {
=======
        #[cfg(feature = "use-mock-crust")]
        let mut crust_service = match Service::new(get_current(), crust_sender, pub_id) {
            Ok(service) => service,
            Err(error) => panic!("Unable to start crust::Service {:?}", error),
        };
        #[cfg(not(feature = "use-mock-crust"))]
        let mut crust_service = match Service::new(crust_sender, pub_id) {
>>>>>>> c970fc10
            Ok(service) => service,
            Err(error) => panic!("Unable to start crust::Service {:?}", error),
        };

        crust_service.start_service_discovery();

        let timer = Timer::new(action_sender.clone());

        let state = init_state(action_sender.clone(), crust_service, timer, outbox);
        let is_running = match state {
            State::Terminated => false,
            _ => true,
        };
        #[cfg(feature = "use-mock-crust")]
        let machine = StateMachine {
            category_rx: category_rx,
            category_tx: category_tx,
            crust_rx: crust_rx,
            crust_tx: crust_tx,
            action_rx: action_rx,
            state: state,
            is_running: is_running,
            events: Vec::new(),
        };
        #[cfg(not(feature = "use-mock-crust"))]
        let machine = StateMachine {
            category_rx: category_rx,
            category_tx: category_tx,
            crust_rx: crust_rx,
            crust_tx: crust_tx,
            action_rx: action_rx,
            state: state,
            is_running: is_running,
        };

        (action_sender, machine)
    }

    /// Returns the `crust::Config` associated with the `Service` (if any).
    #[cfg(feature = "use-mock-crust")]
    pub fn bootstrap_config(&self) -> Option<Config> {
        match self.state {
            State::Bootstrapping(ref s) => Some(s.config()),
            State::Client(ref s) => Some(s.config()),
            State::Node(ref s) => Some(s.config()),
            State::Terminated => None,
        }
    }

    fn handle_event(&mut self, category: MaidSafeEventCategory, outbox: &mut EventBox) {
        let transition = match category {
            MaidSafeEventCategory::Routing => {
                if let Ok(action) = self.action_rx.try_recv() {
                    self.state.handle_action(action, outbox)
                } else {
                    Transition::Terminate
                }
            }
            MaidSafeEventCategory::Crust => {
                match self.crust_rx.try_recv() {
                    Ok(crust_event) => self.state.handle_crust_event(crust_event, outbox),
                    Err(TryRecvError::Empty) => {
                        debug!("Crust receiver temporarily empty, probably due to node \
                               relocation.");
                        Transition::Stay
                    }
                    Err(TryRecvError::Disconnected) => {
                        debug!("Logic error: Crust receiver disconnected.");
                        Transition::Terminate
                    }
                }
            }
        };

        self.apply_transition(transition, outbox)
    }

    // Handle an event from the list and send any events produced for higher layers.
    #[cfg(feature = "use-mock-crust")]
    fn handle_event_from_list(&mut self, outbox: &mut EventBox) {
        assert!(!self.events.is_empty());
        let event = self.events.remove(0);
        let transition = match event {
            EventType::Action(action) => self.state.handle_action(*action, outbox),
            EventType::CrustEvent(crust_event) => {
                self.state.handle_crust_event(crust_event, outbox)
            }
        };

        self.apply_transition(transition, outbox)
    }

    pub fn apply_transition(&mut self, transition: Transition, outbox: &mut EventBox) {
        use self::Transition::*;
        match transition {
            Stay => (),
            IntoBootstrapped { proxy_public_id } => {
                let new_state = match mem::replace(&mut self.state, State::Terminated) {
                    State::Bootstrapping(bootstrapping) => {
                        bootstrapping.into_target_state(proxy_public_id, outbox)
                    }
                    _ => unreachable!(),
                };
                self.state = new_state;
            }
            IntoBootstrapping {
                new_id,
                our_section,
            } => {
                let new_state = match mem::replace(&mut self.state, State::Terminated) {
                    State::JoiningNode(joining_node) => {
                        let crust_sender = CrustEventSender::new(self.crust_tx.clone(),
                                                                 MaidSafeEventCategory::Crust,
                                                                 self.category_tx.clone());
                        joining_node.into_bootstrapping(&mut self.crust_rx,
                                                        crust_sender,
                                                        new_id,
                                                        our_section,
                                                        outbox)
                    }
                    _ => unreachable!(),
                };
                self.state = new_state;
            }
            Terminate => self.terminate(),
        }
    }

    fn terminate(&mut self) {
        debug!("{:?} Terminating state machine", self);
        self.is_running = false;
    }

    /// Block until the machine steps and returns some events.
    ///
    /// Errors are permanent failures due to either: state machine termination or
    /// the permanent closing of the `category_rx` event channel.
    pub fn step(&mut self, outbox: &mut EventBox) -> Result<(), RecvError> {
        if self.is_running {
            let category = self.category_rx.recv()?;
            self.handle_event(category, outbox);
            Ok(())
        } else {
            Err(RecvError)
        }
    }

    /// Query for a result, or yield: Err(NothingAvailable), Err(Disconnected) or Err(Terminated).
    #[cfg(not(feature = "use-mock-crust"))]
    pub fn try_step(&mut self, outbox: &mut EventBox) -> Result<(), TryRecvError> {
        if self.is_running {
            let category = self.category_rx.try_recv()?;
            self.handle_event(category, outbox);
            Ok(())
        } else {
            Err(TryRecvError::Disconnected)
        }
    }

    /// Query for a result, or yield: Err(NothingAvailable), Err(Disconnected).
    #[cfg(feature = "use-mock-crust")]
    pub fn try_step(&mut self, outbox: &mut EventBox) -> Result<(), TryRecvError> {
        use itertools::Itertools;
        use maidsafe_utilities::SeededRng;
        use rand::Rng;
        use std::iter::{self, Iterator};

        if !self.is_running {
            return Err(TryRecvError::Disconnected);
        }
        let mut events = Vec::new();
        while let Ok(category) = self.category_rx.try_recv() {
            match category {
                MaidSafeEventCategory::Routing => {
                    if let Ok(action) = self.action_rx.try_recv() {
                        events.push(EventType::Action(Box::new(action)));
                    } else {
                        return Ok(self.apply_transition(Transition::Terminate, outbox));
                    }
                }
                MaidSafeEventCategory::Crust => {
                    match self.crust_rx.try_recv() {
                        Ok(crust_event) => events.push(EventType::CrustEvent(crust_event)),
                        Err(TryRecvError::Empty) => {}
                        Err(TryRecvError::Disconnected) => {
                            return Ok(self.apply_transition(Transition::Terminate, outbox));
                        }
                    }
                }
            }
        }

        let mut timed_out_events = self.state
            .get_timed_out_tokens()
            .iter()
            .map(|token| EventType::Action(Box::new(Action::Timeout(*token))))
            .collect_vec();

        // Interleave timer events with routing or crust events.
        let mut positions = iter::repeat(true)
            .take(timed_out_events.len())
            .chain(iter::repeat(false).take(events.len()))
            .collect_vec();
        SeededRng::thread_rng().shuffle(&mut positions);
        let mut interleaved = positions
            .iter()
            .filter_map(|is_timed_out| if *is_timed_out {
                            timed_out_events.pop()
                        } else {
                            events.pop()
                        })
            .collect_vec();
        interleaved.reverse();
        self.events.extend(interleaved);

        if self.events.iter().any(EventType::is_not_a_timeout) {
            return Ok(self.handle_event_from_list(outbox));
        }
        while !self.events.is_empty() {
            self.handle_event_from_list(outbox);
        }
        Err(TryRecvError::Empty)
    }

    pub fn id(&self) -> Option<PublicId> {
        self.state.id()
    }

    pub fn routing_table(&self) -> Option<&RoutingTable<XorName>> {
        self.state.routing_table()
    }

    pub fn close_group(&self, name: XorName, count: usize) -> Option<Vec<XorName>> {
        self.state.close_group(name, count)
    }

    #[cfg(feature = "use-mock-crust")]
    /// Get reference to the current state.
    pub fn current(&self) -> &State {
        &self.state
    }

    /// Get mutable reference to the current state.
    pub fn current_mut(&mut self) -> &mut State {
        &mut self.state
    }
}

impl Debug for StateMachine {
    fn fmt(&self, formatter: &mut Formatter) -> fmt::Result {
        self.state.fmt(formatter)
    }
}<|MERGE_RESOLUTION|>--- conflicted
+++ resolved
@@ -17,14 +17,8 @@
 
 use {CrustEvent, CrustEventSender, Service};
 use action::Action;
-<<<<<<< HEAD
-use crust::{Config, CrustEventSender, PeerId, Service};
-use crust::Event as CrustEvent;
-use event::Event;
-use id::PublicId;
-=======
+use crust::Config;
 use id::{FullId, PublicId};
->>>>>>> c970fc10
 use maidsafe_utilities::event_sender::MaidSafeEventCategory;
 #[cfg(feature = "use-mock-crust")]
 use mock_crust::get_current;
@@ -45,6 +39,7 @@
 use timer::Timer;
 use types::RoutingActionSender;
 use xor_name::XorName;
+
 /// Holds the current state and handles state transitions.
 pub struct StateMachine {
     state: State,
@@ -214,22 +209,13 @@
 }
 
 impl StateMachine {
-<<<<<<< HEAD
-    // Construct a new StateMachine by passing a function returning the initial
-    // state.
-    pub fn new<F>(init_state: F,
-                  outbox: &mut EventBox,
-                  config: Option<Config>)
-                  -> (RoutingActionSender, Self)
-        where F: FnOnce(Service, Timer, &mut EventBox) -> State
-=======
     // Construct a new StateMachine by passing a function returning the initial state.
     pub fn new<F>(init_state: F,
                   pub_id: PublicId,
+                  config: Option<Config>,
                   outbox: &mut EventBox)
                   -> (RoutingActionSender, Self)
         where F: FnOnce(RoutingActionSender, Service, Timer, &mut EventBox) -> State
->>>>>>> c970fc10
     {
         let (category_tx, category_rx) = mpsc::channel();
         let (crust_tx, crust_rx) = mpsc::channel();
@@ -243,24 +229,18 @@
                                                  MaidSafeEventCategory::Crust,
                                                  category_tx.clone());
 
-<<<<<<< HEAD
-        let crust_service = match config {
-            Some(c) => Service::with_config(crust_sender, c),
-            None => Service::new(crust_sender),
-        };
-        let mut crust_service = match crust_service {
-=======
-        #[cfg(feature = "use-mock-crust")]
-        let mut crust_service = match Service::new(get_current(), crust_sender, pub_id) {
-            Ok(service) => service,
-            Err(error) => panic!("Unable to start crust::Service {:?}", error),
-        };
-        #[cfg(not(feature = "use-mock-crust"))]
-        let mut crust_service = match Service::new(crust_sender, pub_id) {
->>>>>>> c970fc10
-            Ok(service) => service,
-            Err(error) => panic!("Unable to start crust::Service {:?}", error),
-        };
+        let res = match config {
+            #[cfg(feature = "use-mock-crust")]
+            Some(c) => Service::with_config(get_current(), crust_sender, c, pub_id),
+            #[cfg(not(feature = "use-mock-crust"))]
+            Some(c) => Service::with_config(crust_sender, c, pub_id),
+            #[cfg(feature = "use-mock-crust")]
+            None => Service::new(get_current(), crust_sender, pub_id),
+            #[cfg(not(feature = "use-mock-crust"))]
+            None => Service::new(crust_sender, pub_id),
+        };
+
+        let mut crust_service = unwrap!(res, "Unable to start crust::Service");
 
         crust_service.start_service_discovery();
 
@@ -296,16 +276,16 @@
         (action_sender, machine)
     }
 
-    /// Returns the `crust::Config` associated with the `Service` (if any).
-    #[cfg(feature = "use-mock-crust")]
-    pub fn bootstrap_config(&self) -> Option<Config> {
-        match self.state {
-            State::Bootstrapping(ref s) => Some(s.config()),
-            State::Client(ref s) => Some(s.config()),
-            State::Node(ref s) => Some(s.config()),
-            State::Terminated => None,
-        }
-    }
+    // /// Returns the `crust::Config` associated with the `Service` (if any).
+    // #[cfg(feature = "use-mock-crust")]
+    // pub fn bootstrap_config(&self) -> Option<Config> {
+    //     match self.state {
+    //         State::Bootstrapping(ref s) => Some(s.config()),
+    //         State::Client(ref s) => Some(s.config()),
+    //         State::Node(ref s) => Some(s.config()),
+    //         State::Terminated => None,
+    //     }
+    // }
 
     fn handle_event(&mut self, category: MaidSafeEventCategory, outbox: &mut EventBox) {
         let transition = match category {
