--- conflicted
+++ resolved
@@ -49,12 +49,9 @@
 use messages::connect_success::ConnectSuccess;
 use messages::find_group::FindGroup;
 use messages::find_group_response::FindGroupResponse;
-<<<<<<< HEAD
 use messages::get_group_key::GetGroupKey;
 use messages::get_group_key_response::GetGroupKeyResponse;
-=======
 use messages::put_public_pmid::PutPublicPmid;
->>>>>>> d496089a
 use messages::{RoutingMessage, MessageTypeTag};
 use super::{Action, RoutingError};
 
@@ -387,27 +384,8 @@
 
         // pre-sentinel message handling
         match message.message_type {
-<<<<<<< HEAD
             // MessageTypeTag::GetClientKey =>
             MessageTypeTag::GetGroupKey => self.handle_get_group_key(header, body),
-=======
-            MessageTypeTag::ConnectRequest => self.handle_connect_request(header, body),
-            MessageTypeTag::ConnectResponse => self.handle_connect_response(body),
-            MessageTypeTag::FindGroup => self.handle_find_group(header, body),
-            MessageTypeTag::FindGroupResponse => self.handle_find_group_response(header, body),
-            MessageTypeTag::GetData => self.handle_get_data(header, body),
-            MessageTypeTag::GetDataResponse => self.handle_get_data_response(header, body),
-            //GetClientKey,
-            //GetClientKeyResponse,
-            //GetGroupKey,
-            //GetGroupKeyResponse,
-            //Post,
-            //PostResponse,
-            MessageTypeTag::PutData => self.handle_put_data(header, body),
-            MessageTypeTag::PutDataResponse => self.handle_put_data_response(header, body),
-            MessageTypeTag::PutPublicPmid => self.handle_put_public_pmid(header, body),
-            //PutKey,
->>>>>>> d496089a
             _ => {
                 // Sentinel check
 
@@ -423,6 +401,7 @@
                     //PostResponse,
                     MessageTypeTag::PutData => self.handle_put_data(header, body),
                     MessageTypeTag::PutDataResponse => self.handle_put_data_response(header, body),
+                    MessageTypeTag::PutPublicPmid => self.handle_put_public_pmid(header, body),
                     //PutKey,
                     _ => {
                         println!("unhandled message from {:?}", peer_id);
