--- conflicted
+++ resolved
@@ -113,14 +113,8 @@
 mod prefix;
 mod xorable;
 
-<<<<<<< HEAD
-pub use self::error::Error;
-
-=======
-use itertools::Itertools;
 pub use self::authority::Authority;
 pub use self::error::Error;
->>>>>>> 30e984aa
 #[cfg(any(test, feature = "use-mock-crust"))]
 pub use self::network_tests::verify_network_invariant;
 pub use self::prefix::Prefix;
@@ -134,9 +128,6 @@
 use std::fmt::Result as FmtResult;
 use std::hash::Hash;
 
-<<<<<<< HEAD
-pub type Groups<T> = HashMap<Prefix<T>, HashSet<T>>;
-=======
 pub type Sections<T> = BTreeMap<Prefix<T>, BTreeSet<T>>;
 
 type MemberIter<'a, T> = btree_set::Iter<'a, T>;
@@ -145,7 +136,6 @@
                                               MemberIter<'a, T>,
                                               FlatMapFn<'a, T>>;
 type FlatMapFn<'a, T> = fn(&'a BTreeSet<T>) -> MemberIter<'a, T>;
->>>>>>> 30e984aa
 
 // Amount added to `min_section_size` when deciding whether a bucket split can happen.  This helps
 // protect against rapid splitting and merging in the face of moderate churn.
@@ -521,19 +511,6 @@
             return Err(Error::PeerNameUnsuitable);
         }
 
-<<<<<<< HEAD
-        if let Some(needed_prefix) =
-            self.needed
-                .keys()
-                .find(|&prefix| prefix.matches(&name))
-                .cloned() {
-            // Safe to unwrap as we just found this key
-            let mut needed_group = unwrap!(self.needed.remove(&needed_prefix));
-            let _ = needed_group.remove(&name);
-            if !needed_group.is_empty() {
-                let _ = self.needed.insert(needed_prefix, needed_group);
-            }
-=======
         let split_size = self.min_split_size();
         let close_to_merging_with_us = |(prefix, section): (&Prefix<T>, &BTreeSet<T>)| {
             prefix.popped().is_compatible(&self.our_prefix) && section.len() < split_size
@@ -542,7 +519,6 @@
         if self.we_want_to_merge || self.they_want_to_merge ||
            self.sections.iter().any(close_to_merging_with_us) {
             return Ok(false);
->>>>>>> 30e984aa
         }
 
         // Count the number of names which will end up in each new section if our section is split.
@@ -644,22 +620,6 @@
         } else {
             return Err(Error::NoSuchPeer);
         }
-<<<<<<< HEAD
-        if should_merge {
-            let merge_prefix = self.our_group_prefix.popped();
-            let mut groups = self.groups.clone();
-            // Safe to unwrap as `self.groups` must always contain `our_group_prefix`.
-            let _ = unwrap!(groups.get_mut(&self.our_group_prefix)).insert(self.our_name);
-            removal_details.targets_and_merge_details =
-                Some((self.prefixes_within_merge(&merge_prefix),
-                      OwnMergeDetails {
-                          sender_prefix: self.our_group_prefix,
-                          merge_prefix: merge_prefix,
-                          groups: groups,
-                      }));
-        }
-=======
->>>>>>> 30e984aa
         Ok(removal_details)
     }
 
@@ -928,22 +888,6 @@
             .collect()
     }
 
-<<<<<<< HEAD
-    fn initialise_merging_own_group(&self,
-                                    mut merge_details: OwnMergeDetails<T>)
-                                    -> OwnMergeState<T> {
-        merge_details.sender_prefix = self.our_group_prefix;
-        merge_details.groups
-            .extend(self.groups.iter().filter_map(|(prefix, names)| if names.is_empty() {
-                None
-            } else {
-                Some((*prefix, names.clone()))
-            }));
-        let _ = unwrap!(merge_details.groups.get_mut(&self.our_group_prefix)).insert(self.our_name);
-        OwnMergeState::Initialised {
-            targets: self.prefixes_within_merge(&merge_details.merge_prefix),
-            merge_details: merge_details,
-=======
     /// Inserts the given section. Logs an error if it already exists.
     fn insert_new_section(&mut self, prefix: Prefix<T>, section: BTreeSet<T>) {
         match self.sections.entry(prefix) {
@@ -957,7 +901,6 @@
                        entry.get());
                 entry.into_mut().extend(section);
             }
->>>>>>> 30e984aa
         }
     }
 
@@ -1199,9 +1142,9 @@
 
 #[cfg(test)]
 mod tests {
+    use super::*;
     use itertools::Itertools;
     use std::collections::BTreeSet;
-    use super::*;
 
     #[test]
     fn small() {
@@ -1254,11 +1197,7 @@
                 Ok(false) => {
                     table.verify_invariant();
                     assert!(table.iter().any(|u| *u == new_name));
-<<<<<<< HEAD
-                    if table.is_in_our_group(&new_name) {
-=======
                     if table.is_in_our_section(&new_name) {
->>>>>>> 30e984aa
                         continue; // add() already checked for necessary split
                     }
 
@@ -1270,19 +1209,6 @@
                             table.sections.get(&section_prefix).expect("get section from prefix");
                         // Count size of section after an arbitrary split (note that there is only
                         // one split possible; the arbitrariness is just which half we choose here).
-<<<<<<< HEAD
-                        (group.len(),
-                         group.iter()
-                             .filter(|name| {
-                                 new_name.common_prefix(name) > group_prefix.bit_count()
-                             })
-                             .count())
-                    };
-                    let min_size = table.min_split_size();
-                    if new_group_size >= min_size && group_len - new_group_size >= min_size {
-                        let _ = table.split(group_prefix); // do the split
-                        unwrap!(table.check_invariant());
-=======
                         (section.len(),
                          section.iter()
                              .filter(|name| {
@@ -1295,7 +1221,6 @@
                        section_len - new_section_size >= min_section_size {
                         let _ = table.split(section_prefix); // do the split
                         table.verify_invariant();
->>>>>>> 30e984aa
                     }
                 }
             }
